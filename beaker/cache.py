--- conflicted
+++ resolved
@@ -24,11 +24,7 @@
 
 try:
     import beaker.ext.sqla as sqla
-<<<<<<< HEAD
-    clsmap['ext:sqla'] = sqla.SqlaContainer
-=======
-    clsmap['ext:sqla'] = sqla.SQLAlchemyNamespaceManager
->>>>>>> da18dd48
+    clsmap['ext:sqla'] = sqla.SqlaNamespaceManager
 except InvalidCacheBackendError:
     pass
 
@@ -40,7 +36,6 @@
 
 class Cache(object):
     """Front-end to the containment API implementing a data cache."""
-    
     def __init__(self, namespace, **kwargs):
         self.namespace = namespace
         self.context = container.ContainerContext()
