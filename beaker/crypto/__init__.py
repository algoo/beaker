from .._compat import JYTHON

from warnings import warn

from beaker.crypto.pbkdf2 import pbkdf2
from beaker.crypto.util import hmac, sha1, hmac_sha1, md5
from beaker import util

keyLength = None

if JYTHON:
    try:
        from beaker.crypto.jcecrypto import getKeyLength, aesEncrypt
        keyLength = getKeyLength()
    except ImportError:
        pass
else:
    try:
        from beaker.crypto.nsscrypto import getKeyLength, aesEncrypt, aesDecrypt
        keyLength = getKeyLength()
    except ImportError:
        try:
            from beaker.crypto.pycrypto import getKeyLength, aesEncrypt, aesDecrypt
            keyLength = getKeyLength()
        except ImportError:
            pass

if not keyLength:
    has_aes = False
else:
    has_aes = True

if has_aes and keyLength < 32:
    warn('Crypto implementation only supports key lengths up to %d bits. '
         'Generated session cookies may be incompatible with other '
         'environments' % (keyLength * 8))


def generateCryptoKeys(master_key, salt, iterations):
    # NB: We XOR parts of the keystream into the randomly-generated parts, just
    # in case os.urandom() isn't as random as it should be.  Note that if
    # os.urandom() returns truly random data, this will have no effect on the
    # overall security.
<<<<<<< HEAD
    return pbkdf2(master_key, salt, iterations=iterations, dklen=keyLength)
=======
    keystream = pbkdf2(master_key, salt, iterations=iterations)
    return keystream[:keyLength]
>>>>>>> c713323f
<|MERGE_RESOLUTION|>--- conflicted
+++ resolved
@@ -41,9 +41,4 @@
     # in case os.urandom() isn't as random as it should be.  Note that if
     # os.urandom() returns truly random data, this will have no effect on the
     # overall security.
-<<<<<<< HEAD
-    return pbkdf2(master_key, salt, iterations=iterations, dklen=keyLength)
-=======
-    keystream = pbkdf2(master_key, salt, iterations=iterations)
-    return keystream[:keyLength]
->>>>>>> c713323f
+    return pbkdf2(master_key, salt, iterations=iterations, dklen=keyLength)