"""Beaker utilities"""
from ._compat import PY2, string_type, unicode_text, NoneType, dictkeyslist, im_class, im_func

try:
    import threading as _threading
except ImportError:
    import dummy_threading as _threading

from datetime import datetime, timedelta
import os
import re
import string
import types
import weakref
import warnings
import sys
import inspect

<<<<<<< HEAD
=======
py3k = getattr(sys, 'py3kwarning', False) or sys.version_info >= (3, 0)
py24 = sys.version_info < (2, 5)
jython = sys.platform.startswith('java')

if py3k or jython:
    import pickle
else:
    import cPickle as pickle
import json
>>>>>>> 28eae98b

from beaker.converters import asbool
from beaker import exceptions
from threading import local as _tlocal

DEFAULT_CACHE_KEY_LENGTH = 250

__all__ = ["ThreadLocal", "WeakValuedRegistry", "SyncDict", "encoded_path",
           "verify_directory",
           "serialize", "deserialize"]


def function_named(fn, name):
    """Return a function with a given __name__.

    Will assign to __name__ and return the original function if possible on
    the Python implementation, otherwise a new function will be constructed.

    """
    fn.__name__ = name
    return fn


def skip_if(predicate, reason=None):
    """Skip a test if predicate is true."""
    reason = reason or predicate.__name__

    from nose import SkipTest

    def decorate(fn):
        fn_name = fn.__name__

        def maybe(*args, **kw):
            if predicate():
                msg = "'%s' skipped: %s" % (
                    fn_name, reason)
                raise SkipTest(msg)
            else:
                return fn(*args, **kw)
        return function_named(maybe, fn_name)
    return decorate


def assert_raises(except_cls, callable_, *args, **kw):
    """Assert the given exception is raised by the given function + arguments."""

    try:
        callable_(*args, **kw)
        success = False
    except except_cls:
        success = True

    # assert outside the block so it works for AssertionError too !
    assert success, "Callable did not raise an exception"


def verify_directory(dir):
    """verifies and creates a directory.  tries to
    ignore collisions with other threads and processes."""

    tries = 0
    while not os.access(dir, os.F_OK):
        try:
            tries += 1
            os.makedirs(dir)
        except:
            if tries > 5:
                raise


def has_self_arg(func):
    """Return True if the given function has a 'self' argument."""
    args = inspect.getargspec(func)
    if args and args[0] and args[0][0] in ('self', 'cls'):
        return True
    else:
        return False


def warn(msg, stacklevel=3):
    """Issue a warning."""
    if isinstance(msg, string_type):
        warnings.warn(msg, exceptions.BeakerWarning, stacklevel=stacklevel)
    else:
        warnings.warn(msg, stacklevel=stacklevel)


def deprecated(message):
    def wrapper(fn):
        def deprecated_method(*args, **kargs):
            warnings.warn(message, DeprecationWarning, 2)
            return fn(*args, **kargs)
        # TODO: use decorator ?  functools.wrapper ?
        deprecated_method.__name__ = fn.__name__
        deprecated_method.__doc__ = "%s\n\n%s" % (message, fn.__doc__)
        return deprecated_method
    return wrapper


class ThreadLocal(object):
    """stores a value on a per-thread basis"""

    __slots__ = '_tlocal'

    def __init__(self):
        self._tlocal = _tlocal()

    def put(self, value):
        self._tlocal.value = value

    def has(self):
        return hasattr(self._tlocal, 'value')

    def get(self, default=None):
        return getattr(self._tlocal, 'value', default)

    def remove(self):
        del self._tlocal.value


class SyncDict(object):
    """
    An efficient/threadsafe singleton map algorithm, a.k.a.
    "get a value based on this key, and create if not found or not
    valid" paradigm:

        exists && isvalid ? get : create

    Designed to work with weakref dictionaries to expect items
    to asynchronously disappear from the dictionary.

    Use python 2.3.3 or greater !  a major bug was just fixed in Nov.
    2003 that was driving me nuts with garbage collection/weakrefs in
    this section.

    """
    def __init__(self):
        self.mutex = _threading.Lock()
        self.dict = {}

    def get(self, key, createfunc, *args, **kwargs):
        try:
            if key in self.dict:
                return self.dict[key]
            else:
                return self.sync_get(key, createfunc, *args, **kwargs)
        except KeyError:
            return self.sync_get(key, createfunc, *args, **kwargs)

    def sync_get(self, key, createfunc, *args, **kwargs):
        self.mutex.acquire()
        try:
            try:
                if key in self.dict:
                    return self.dict[key]
                else:
                    return self._create(key, createfunc, *args, **kwargs)
            except KeyError:
                return self._create(key, createfunc, *args, **kwargs)
        finally:
            self.mutex.release()

    def _create(self, key, createfunc, *args, **kwargs):
        self[key] = obj = createfunc(*args, **kwargs)
        return obj

    def has_key(self, key):
        return key in self.dict

    def __contains__(self, key):
        return self.dict.__contains__(key)

    def __getitem__(self, key):
        return self.dict.__getitem__(key)

    def __setitem__(self, key, value):
        self.dict.__setitem__(key, value)

    def __delitem__(self, key):
        return self.dict.__delitem__(key)

    def clear(self):
        self.dict.clear()


class WeakValuedRegistry(SyncDict):
    def __init__(self):
        self.mutex = _threading.RLock()
        self.dict = weakref.WeakValueDictionary()

sha1 = None


def encoded_path(root, identifiers, extension=".enc", depth=3,
                 digest_filenames=True):

    """Generate a unique file-accessible path from the given list of
    identifiers starting at the given root directory."""
    ident = "_".join(identifiers)

    global sha1
    if sha1 is None:
        from beaker.crypto import sha1

    if digest_filenames:
        if isinstance(ident, unicode_text):
            ident = sha1(ident.encode('utf-8')).hexdigest()
        else:
            ident = sha1(ident).hexdigest()

    ident = os.path.basename(ident)

    tokens = []
    for d in range(1, depth):
        tokens.append(ident[0:d])

    dir = os.path.join(root, *tokens)
    verify_directory(dir)

    return os.path.join(dir, ident + extension)


def asint(obj):
    if isinstance(obj, int):
        return obj
    elif isinstance(obj, string_type) and re.match(r'^\d+$', obj):
        return int(obj)
    else:
        raise Exception("This is not a proper int")


def verify_options(opt, types, error):
    if not isinstance(opt, types):
        if not isinstance(types, tuple):
            types = (types,)
        coerced = False
        for typ in types:
            try:
                if typ in (list, tuple):
                    opt = [x.strip() for x in opt.split(',')]
                else:
                    if typ == bool:
                        typ = asbool
                    elif typ == int:
                        typ = asint
                    elif typ in (timedelta, datetime):
                        if not isinstance(opt, typ):
                            raise Exception("%s requires a timedelta type", typ)
                    opt = typ(opt)
                coerced = True
            except:
                pass
            if coerced:
                break
        if not coerced:
            raise Exception(error)
    elif isinstance(opt, str) and not opt.strip():
        raise Exception("Empty strings are invalid for: %s" % error)
    return opt


def verify_rules(params, ruleset):
    for key, types, message in ruleset:
        if key in params:
            params[key] = verify_options(params[key], types, message)
    return params


def coerce_session_params(params):
    rules = [
        ('data_dir', (str, NoneType), "data_dir must be a string "
         "referring to a directory."),
        ('lock_dir', (str, NoneType), "lock_dir must be a string referring to a "
         "directory."),
        ('type', (str, NoneType), "Session type must be a string."),
        ('cookie_expires', (bool, datetime, timedelta, int), "Cookie expires was "
         "not a boolean, datetime, int, or timedelta instance."),
        ('cookie_domain', (str, NoneType), "Cookie domain must be a "
         "string."),
        ('cookie_path', (str, NoneType), "Cookie path must be a "
         "string."),
        ('id', (str,), "Session id must be a string."),
        ('key', (str,), "Session key must be a string."),
        ('secret', (str, NoneType), "Session secret must be a string."),
        ('validate_key', (str, NoneType), "Session encrypt_key must be "
         "a string."),
        ('encrypt_key', (str, NoneType), "Session validate_key must be "
         "a string."),
        ('secure', (bool, NoneType), "Session secure must be a boolean."),
        ('httponly', (bool, NoneType), "Session httponly must be a boolean."),
        ('timeout', (int, NoneType), "Session timeout must be an "
         "integer."),
        ('auto', (bool, NoneType), "Session is created if accessed."),
        ('webtest_varname', (str, NoneType), "Session varname must be "
         "a string."),
    ]
    opts = verify_rules(params, rules)
    cookie_expires = opts.get('cookie_expires')
    if cookie_expires and isinstance(cookie_expires, int) and \
       not isinstance(cookie_expires, bool):
        opts['cookie_expires'] = timedelta(seconds=cookie_expires)
    return opts


def coerce_cache_params(params):
    rules = [
        ('data_dir', (str, NoneType), "data_dir must be a string "
         "referring to a directory."),
        ('lock_dir', (str, NoneType), "lock_dir must be a string referring to a "
         "directory."),
        ('type', (str,), "Cache type must be a string."),
        ('enabled', (bool, NoneType), "enabled must be true/false "
         "if present."),
        ('expire', (int, NoneType), "expire must be an integer representing "
         "how many seconds the cache is valid for"),
        ('regions', (list, tuple, NoneType), "Regions must be a "
         "comma seperated list of valid regions"),
        ('key_length', (int, NoneType), "key_length must be an integer "
         "which indicates the longest a key can be before hashing"),
    ]
    return verify_rules(params, rules)


def coerce_memcached_behaviors(behaviors):
    rules = [
        ('cas', (bool, int), 'cas must be a boolean or an integer'),
        ('no_block', (bool, int), 'no_block must be a boolean or an integer'),
        ('receive_timeout', (int,), 'receive_timeout must be an integer'),
        ('send_timeout', (int,), 'send_timeout must be an integer'),
        ('ketama_hash', (str,), 'ketama_hash must be a string designating '
         'a valid hashing strategy option'),
        ('_poll_timeout', (int,), '_poll_timeout must be an integer'),
        ('auto_eject', (bool, int), 'auto_eject must be an integer'),
        ('retry_timeout', (int,), 'retry_timeout must be an integer'),
        ('_sort_hosts', (bool, int), '_sort_hosts must be an integer'),
        ('_io_msg_watermark', (int,), '_io_msg_watermark must be an integer'),
        ('ketama', (bool, int), 'ketama must be a boolean or an integer'),
        ('ketama_weighted', (bool, int), 'ketama_weighted must be a boolean or '
         'an integer'),
        ('_io_key_prefetch', (int, bool), '_io_key_prefetch must be a boolean '
         'or an integer'),
        ('_hash_with_prefix_key', (bool, int), '_hash_with_prefix_key must be '
         'a boolean or an integer'),
        ('tcp_nodelay', (bool, int), 'tcp_nodelay must be a boolean or an '
         'integer'),
        ('failure_limit', (int,), 'failure_limit must be an integer'),
        ('buffer_requests', (bool, int), 'buffer_requests must be a boolean '
         'or an integer'),
        ('_socket_send_size', (int,), '_socket_send_size must be an integer'),
        ('num_replicas', (int,), 'num_replicas must be an integer'),
        ('remove_failed', (int,), 'remove_failed must be an integer'),
        ('_noreply', (bool, int), '_noreply must be a boolean or an integer'),
        ('_io_bytes_watermark', (int,), '_io_bytes_watermark must be an '
         'integer'),
        ('_socket_recv_size', (int,), '_socket_recv_size must be an integer'),
        ('distribution', (str,), 'distribution must be a string designating '
         'a valid distribution option'),
        ('connect_timeout', (int,), 'connect_timeout must be an integer'),
        ('hash', (str,), 'hash must be a string designating a valid hashing '
         'option'),
        ('verify_keys', (bool, int), 'verify_keys must be a boolean or an integer'),
        ('dead_timeout', (int,), 'dead_timeout must be an integer')
    ]
    return verify_rules(behaviors, rules)


def parse_cache_config_options(config, include_defaults=True):
    """Parse configuration options and validate for use with the
    CacheManager"""

    # Load default cache options
    if include_defaults:
        options = dict(type='memory', data_dir=None, expire=None,
                           log_file=None)
    else:
        options = {}
    for key, val in config.items():
        if key.startswith('beaker.cache.'):
            options[key[13:]] = val
        if key.startswith('cache.'):
            options[key[6:]] = val
    coerce_cache_params(options)

    # Set cache to enabled if not turned off
    if 'enabled' not in options and include_defaults:
        options['enabled'] = True

    # Configure region dict if regions are available
    regions = options.pop('regions', None)
    if regions:
        region_configs = {}
        for region in regions:
            if not region:  # ensure region name is valid
                continue
            # Setup the default cache options
            region_options = dict(data_dir=options.get('data_dir'),
                                  lock_dir=options.get('lock_dir'),
                                  type=options.get('type'),
                                  enabled=options['enabled'],
                                  expire=options.get('expire'),
                                  key_length=options.get('key_length', DEFAULT_CACHE_KEY_LENGTH))
            region_prefix = '%s.' % region
            region_len = len(region_prefix)
            for key in dictkeyslist(options):
                if key.startswith(region_prefix):
                    region_options[key[region_len:]] = options.pop(key)
            coerce_cache_params(region_options)
            region_configs[region] = region_options
        options['cache_regions'] = region_configs
    return options


def parse_memcached_behaviors(config):
    """Parse behavior options and validate for use with pylibmc
    client/PylibMCNamespaceManager, or potentially other memcached
    NamespaceManagers that support behaviors"""
    behaviors = {}

    for key, val in config.items():
        if key.startswith('behavior.'):
            behaviors[key[9:]] = val

    coerce_memcached_behaviors(behaviors)
    return behaviors


def func_namespace(func):
    """Generates a unique namespace for a function"""
    kls = None
    if hasattr(func, 'im_func') or hasattr(func, '__func__'):
        kls = im_class(func)
        func = im_func(func)

    if kls:
        return '%s.%s' % (kls.__module__, kls.__name__)
    else:
        return '%s|%s' % (inspect.getsourcefile(func), func.__name__)

def serialize(data, method):
    if method == 'json':
        return json.dumps(data).encode('zlib')
    else:
        return pickle.dumps(data, 2)

def deserialize(data_string, method):
    if method == 'json':
        return json.loads(data_string.decode('zlib'))
    else:
        return pickle.loads(data_string)<|MERGE_RESOLUTION|>--- conflicted
+++ resolved
@@ -1,5 +1,5 @@
 """Beaker utilities"""
-from ._compat import PY2, string_type, unicode_text, NoneType, dictkeyslist, im_class, im_func
+from ._compat import PY2, string_type, unicode_text, NoneType, dictkeyslist, im_class, im_func, pickle
 
 try:
     import threading as _threading
@@ -15,19 +15,7 @@
 import warnings
 import sys
 import inspect
-
-<<<<<<< HEAD
-=======
-py3k = getattr(sys, 'py3kwarning', False) or sys.version_info >= (3, 0)
-py24 = sys.version_info < (2, 5)
-jython = sys.platform.startswith('java')
-
-if py3k or jython:
-    import pickle
-else:
-    import cPickle as pickle
 import json
->>>>>>> 28eae98b
 
 from beaker.converters import asbool
 from beaker import exceptions
@@ -466,12 +454,14 @@
     else:
         return '%s|%s' % (inspect.getsourcefile(func), func.__name__)
 
+
 def serialize(data, method):
     if method == 'json':
         return json.dumps(data).encode('zlib')
     else:
         return pickle.dumps(data, 2)
 
+
 def deserialize(data_string, method):
     if method == 'json':
         return json.loads(data_string.decode('zlib'))
