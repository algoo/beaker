--- conflicted
+++ resolved
@@ -14,11 +14,7 @@
 
 log = logging.getLogger(__name__)
 
-<<<<<<< HEAD
 class SqlaNamespaceManager(NamespaceManager):
-=======
-class SQLAlchemyNamespaceManager(NamespaceManager):
->>>>>>> 54796010
     binds = SyncDict()
     tables = SyncDict()
 
@@ -34,11 +30,7 @@
             SQLAlchemy ``Table`` object in which to store namespace data.
             This should usually be something created by ``make_cache_table``.
         """
-<<<<<<< HEAD
-        super(SqlaNamespaceManager).__init__(namespace, **kwargs)
-=======
         NamespaceManager.__init__(self, namespace)
->>>>>>> 54796010
 
         if lock_dir is not None:
             self.lock_dir = lock_dir
