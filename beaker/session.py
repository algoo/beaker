from ._compat import PY2, pickle, http_cookies, unicode_text, b64encode, b64decode

import os
from datetime import datetime, timedelta
import time
from beaker.crypto import hmac as HMAC, hmac_sha1 as SHA1, sha1
from beaker import crypto, util
from beaker.cache import clsmap
from beaker.exceptions import BeakerException, InvalidCryptoBackendError


__all__ = ['SignedCookie', 'Session']


try:
    import uuid

    def _session_id():
        return uuid.uuid4().hex
except ImportError:
    import random
    if hasattr(os, 'getpid'):
        getpid = os.getpid
    else:
        def getpid():
            return ''

    def _session_id():
        id_str = "%f%s%f%s" % (
                    time.time(),
                    id({}),
                    random.random(),
                    getpid()
                )
        # NB: nothing against second parameter to b64encode, but it seems
        #     to be slower than simple chained replacement
        if not PY2:
            raw_id = b64encode(sha1(id_str.encode('ascii')).digest())
            return str(raw_id.replace(b'+', b'-').replace(b'/', b'_').rstrip(b'='))
        else:
            raw_id = b64encode(sha1(id_str).digest())
            return raw_id.replace('+', '-').replace('/', '_').rstrip('=')


class SignedCookie(http_cookies.BaseCookie):
    """Extends python cookie to give digital signature support"""
    def __init__(self, secret, input=None):
        self.secret = secret.encode('UTF-8')
        http_cookies.BaseCookie.__init__(self, input)

    def value_decode(self, val):
        val = val.strip('"')
        sig = HMAC.new(self.secret, val[40:].encode('utf-8'), SHA1).hexdigest()

        # Avoid timing attacks
        invalid_bits = 0
        input_sig = val[:40]
        if len(sig) != len(input_sig):
            return None, val

        for a, b in zip(sig, input_sig):
            invalid_bits += a != b

        if invalid_bits:
            return None, val
        else:
            return val[40:], val

    def value_encode(self, val):
        sig = HMAC.new(self.secret, val.encode('utf-8'), SHA1).hexdigest()
        return str(val), ("%s%s" % (sig, val))


class Session(dict):
    """Session object that uses container package for storage.

    :param invalidate_corrupt: How to handle corrupt data when loading. When
                               set to True, then corrupt data will be silently
                               invalidated and a new session created,
                               otherwise invalid data will cause an exception.
    :type invalidate_corrupt: bool
    :param use_cookies: Whether or not cookies should be created. When set to
                        False, it is assumed the user will handle storing the
                        session on their own.
    :type use_cookies: bool
    :param type: What data backend type should be used to store the underlying
                 session data
    :param key: The name the cookie should be set to.
    :param timeout: How long session data is considered valid. This is used
                    regardless of the cookie being present or not to determine
                    whether session data is still valid.
    :type timeout: int
    :param cookie_expires: Expiration date for cookie
    :param cookie_domain: Domain to use for the cookie.
    :param cookie_path: Path to use for the cookie.
    :param secure: Whether or not the cookie should only be sent over SSL.
    :param httponly: Whether or not the cookie should only be accessible by
                     the browser not by JavaScript.
    :param encrypt_key: The key to use for the local session encryption, if not
                        provided the session will not be encrypted.
    :param validate_key: The key used to sign the local encrypted session

    """
    def __init__(self, request, id=None, invalidate_corrupt=False,
                 use_cookies=True, type=None, data_dir=None,
                 key='beaker.session.id', timeout=None, cookie_expires=True,
                 cookie_domain=None, cookie_path='/', secret=None,
                 secure=False, namespace_class=None, httponly=False,
                 encrypt_key=None, validate_key=None, **namespace_args):
        if not type:
            if data_dir:
                self.type = 'file'
            else:
                self.type = 'memory'
        else:
            self.type = type

        self.namespace_class = namespace_class or clsmap[self.type]

        self.namespace_args = namespace_args

        self.request = request
        self.data_dir = data_dir
        self.key = key

        self.timeout = timeout
        self.use_cookies = use_cookies
        self.cookie_expires = cookie_expires

        # Default cookie domain/path
        self._domain = cookie_domain
        self._path = cookie_path
        self.was_invalidated = False
        self.secret = secret
        self.secure = secure
        self.httponly = httponly
        self.encrypt_key = encrypt_key
        self.validate_key = validate_key
        self.id = id
        self.accessed_dict = {}
        self.invalidate_corrupt = invalidate_corrupt

        if self.use_cookies:
            cookieheader = request.get('cookie', '')
            if secret:
                try:
                    self.cookie = SignedCookie(secret, input=cookieheader)
                except http_cookies.CookieError:
                    self.cookie = SignedCookie(secret, input=None)
            else:
                self.cookie = http_cookies.SimpleCookie(input=cookieheader)

            if not self.id and self.key in self.cookie:
                self.id = self.cookie[self.key].value

        self.is_new = self.id is None
        if self.is_new:
            self._create_id()
            self['_accessed_time'] = self['_creation_time'] = time.time()
        else:
            try:
                self.load()
            except Exception as e:
                if invalidate_corrupt:
                    util.warn(
                        "Invalidating corrupt session %s; "
                        "error was: %s.  Set invalidate_corrupt=False "
                        "to propagate this exception." % (self.id, e))
                    self.invalidate()
                else:
                    raise

    def has_key(self, name):
        return name in self

    def _set_cookie_values(self, expires=None):
        self.cookie[self.key] = self.id
        if self._domain:
            self.cookie[self.key]['domain'] = self._domain
        if self.secure:
            self.cookie[self.key]['secure'] = True
        self._set_cookie_http_only()
        self.cookie[self.key]['path'] = self._path

        self._set_cookie_expires(expires)

    def _set_cookie_expires(self, expires):
        if expires is None:
            if self.cookie_expires is not True:
                if self.cookie_expires is False:
                    expires = datetime.fromtimestamp(0x7FFFFFFF)
                elif isinstance(self.cookie_expires, timedelta):
                    expires = datetime.utcnow() + self.cookie_expires
                elif isinstance(self.cookie_expires, datetime):
                    expires = self.cookie_expires
                else:
                    raise ValueError("Invalid argument for cookie_expires: %s"
                                     % repr(self.cookie_expires))
            else:
                expires = None
        if expires is not None:
            if not self.cookie or self.key not in self.cookie:
                self.cookie[self.key] = self.id
            self.cookie[self.key]['expires'] = \
                expires.strftime("%a, %d-%b-%Y %H:%M:%S GMT")
        return expires

    def _update_cookie_out(self, set_cookie=True):
        self.request['cookie_out'] = self.cookie[self.key].output(header='')
        self.request['set_cookie'] = set_cookie

    def _set_cookie_http_only(self):
        try:
            if self.httponly:
                self.cookie[self.key]['httponly'] = True
        except http_cookies.CookieError as e:
            if 'Invalid Attribute httponly' not in str(e):
                raise
            util.warn('Python 2.6+ is required to use httponly')

    def _create_id(self, set_new=True):
        self.id = _session_id()

        if set_new:
            self.is_new = True
            self.last_accessed = None
        if self.use_cookies:
            self._set_cookie_values()
            sc = set_new == False
            self._update_cookie_out(set_cookie=sc)

    @property
    def created(self):
        return self['_creation_time']

    def _set_domain(self, domain):
        self['_domain'] = domain
        self.cookie[self.key]['domain'] = domain
        self._update_cookie_out()

    def _get_domain(self):
        return self._domain

    domain = property(_get_domain, _set_domain)

    def _set_path(self, path):
        self['_path'] = self._path = path
        self.cookie[self.key]['path'] = path
        self._update_cookie_out()

    def _get_path(self):
        return self._path

    path = property(_get_path, _set_path)

    def _encrypt_data(self, session_data=None):
        """Serialize, encipher, and base64 the session dict"""
        session_data = session_data or self.copy()
        if self.encrypt_key:
            nonce = b64encode(os.urandom(6))[:8]
            encrypt_key = crypto.generateCryptoKeys(self.encrypt_key,
<<<<<<< HEAD
                                                    self.validate_key + nonce.decode('ascii'),
                                                    1)
            data = util.pickle.dumps(session_data, 2)
=======
                                                    self.validate_key + nonce, 1)
            data = pickle.dumps(session_data, 2)
>>>>>>> c713323f
            return nonce + b64encode(crypto.aesEncrypt(data, encrypt_key))
        else:
            data = pickle.dumps(session_data, 2)
            return b64encode(data)

    def _decrypt_data(self, session_data):
        """Bas64, decipher, then un-serialize the data for the session
        dict"""
        if self.encrypt_key:
            try:
                nonce = session_data[:8]
                encrypt_key = crypto.generateCryptoKeys(self.encrypt_key,
<<<<<<< HEAD
                                                        self.validate_key + nonce.decode('ascii'),
                                                        1)
=======
                                                        self.validate_key + nonce, 1)
>>>>>>> c713323f
                payload = b64decode(session_data[8:])
                data = crypto.aesDecrypt(payload, encrypt_key)
            except:
                # As much as I hate a bare except, we get some insane errors
                # here that get tossed when crypto fails, so we raise the
                # 'right' exception
                if self.invalidate_corrupt:
                    return None
                else:
                    raise
            try:
                return pickle.loads(data)
            except:
                if self.invalidate_corrupt:
                    return None
                else:
                    raise
        else:
            data = b64decode(session_data)
            return pickle.loads(data)

    def _delete_cookie(self):
        self.request['set_cookie'] = True
        expires = datetime.utcnow() - timedelta(365)
        self._set_cookie_values(expires)
        self._update_cookie_out()

    def delete(self):
        """Deletes the session from the persistent storage, and sends
        an expired cookie out"""
        if self.use_cookies:
            self._delete_cookie()
        self.clear()

    def invalidate(self):
        """Invalidates this session, creates a new session id, returns
        to the is_new state"""
        self.clear()
        self.was_invalidated = True
        self._create_id()
        self.load()

    def load(self):
        "Loads the data from this session from persistent storage"
        self.namespace = self.namespace_class(self.id,
            data_dir=self.data_dir,
            digest_filenames=False,
            **self.namespace_args)
        now = time.time()
        if self.use_cookies:
            self.request['set_cookie'] = True

        self.namespace.acquire_read_lock()
        timed_out = False
        try:
            self.clear()
            try:
                session_data = self.namespace['session']

                if (session_data is not None and self.encrypt_key):
                    session_data = self._decrypt_data(session_data)

                # Memcached always returns a key, its None when its not
                # present
                if session_data is None:
                    session_data = {
                        '_creation_time': now,
                        '_accessed_time': now
                    }
                    self.is_new = True
            except (KeyError, TypeError):
                session_data = {
                    '_creation_time': now,
                    '_accessed_time': now
                }
                self.is_new = True

            if session_data is None or len(session_data) == 0:
                session_data = {
                    '_creation_time': now,
                    '_accessed_time': now
                }
                self.is_new = True

            if self.timeout is not None and \
               now - session_data['_accessed_time'] > self.timeout:
                timed_out = True
            else:
                # Properly set the last_accessed time, which is different
                # than the *currently* _accessed_time
                if self.is_new or '_accessed_time' not in session_data:
                    self.last_accessed = None
                else:
                    self.last_accessed = session_data['_accessed_time']

                # Update the current _accessed_time
                session_data['_accessed_time'] = now

                # Set the path if applicable
                if '_path' in session_data:
                    self._path = session_data['_path']
                self.update(session_data)
                self.accessed_dict = session_data.copy()
        finally:
            self.namespace.release_read_lock()
        if timed_out:
            self.invalidate()

    def save(self, accessed_only=False):
        """Saves the data for this session to persistent storage

        If accessed_only is True, then only the original data loaded
        at the beginning of the request will be saved, with the updated
        last accessed time.

        """
        # Look to see if its a new session that was only accessed
        # Don't save it under that case
        if accessed_only and self.is_new:
            return None

        # this session might not have a namespace yet or the session id
        # might have been regenerated
        if not hasattr(self, 'namespace') or self.namespace.namespace != self.id:
            self.namespace = self.namespace_class(
                                    self.id,
                                    data_dir=self.data_dir,
                                    digest_filenames=False,
                                    **self.namespace_args)

        self.namespace.acquire_write_lock(replace=True)
        try:
            if accessed_only:
                data = dict(self.accessed_dict.items())
            else:
                data = dict(self.items())

            if self.encrypt_key:
                data = self._encrypt_data(data)

            # Save the data
            if not data and 'session' in self.namespace:
                del self.namespace['session']
            else:
                self.namespace['session'] = data
        finally:
            self.namespace.release_write_lock()
        if self.use_cookies and self.is_new:
            self.request['set_cookie'] = True

    def revert(self):
        """Revert the session to its original state from its first
        access in the request"""
        self.clear()
        self.update(self.accessed_dict)

    def regenerate_id(self):
        """
            creates a new session id, retains all session data

            Its a good security practice to regnerate the id after a client
            elevates priviliges.

        """
        self._create_id(set_new=False)

    # TODO: I think both these methods should be removed.  They're from
    # the original mod_python code i was ripping off but they really
    # have no use here.
    def lock(self):
        """Locks this session against other processes/threads.  This is
        automatic when load/save is called.

        ***use with caution*** and always with a corresponding 'unlock'
        inside a "finally:" block, as a stray lock typically cannot be
        unlocked without shutting down the whole application.

        """
        self.namespace.acquire_write_lock()

    def unlock(self):
        """Unlocks this session against other processes/threads.  This
        is automatic when load/save is called.

        ***use with caution*** and always within a "finally:" block, as
        a stray lock typically cannot be unlocked without shutting down
        the whole application.

        """
        self.namespace.release_write_lock()


class CookieSession(Session):
    """Pure cookie-based session

    Options recognized when using cookie-based sessions are slightly
    more restricted than general sessions.

    :param key: The name the cookie should be set to.
    :param timeout: How long session data is considered valid. This is used
                    regardless of the cookie being present or not to determine
                    whether session data is still valid.
    :type timeout: int
    :param cookie_expires: Expiration date for cookie
    :param cookie_domain: Domain to use for the cookie.
    :param cookie_path: Path to use for the cookie.
    :param secure: Whether or not the cookie should only be sent over SSL.
    :param httponly: Whether or not the cookie should only be accessible by
                     the browser not by JavaScript.
    :param encrypt_key: The key to use for the local session encryption, if not
                        provided the session will not be encrypted.
    :param validate_key: The key used to sign the local encrypted session

    """
    def __init__(self, request, key='beaker.session.id', timeout=None,
                 cookie_expires=True, cookie_domain=None, cookie_path='/',
                 encrypt_key=None, validate_key=None, secure=False,
                 httponly=False, **kwargs):

        if not crypto.has_aes and encrypt_key:
            raise InvalidCryptoBackendError("No AES library is installed, can't generate "
                                  "encrypted cookie-only Session.")

        self.request = request
        self.key = key
        self.timeout = timeout
        self.cookie_expires = cookie_expires
        self.encrypt_key = encrypt_key
        self.validate_key = validate_key
        self.request['set_cookie'] = False
        self.secure = secure
        self.httponly = httponly
        self._domain = cookie_domain
        self._path = cookie_path

        try:
            cookieheader = request['cookie']
        except KeyError:
            cookieheader = ''

        if validate_key is None:
            raise BeakerException("No validate_key specified for Cookie only "
                                  "Session.")

        try:
            self.cookie = SignedCookie(validate_key, input=cookieheader)
        except http_cookies.CookieError:
            self.cookie = SignedCookie(validate_key, input=None)

        self['_id'] = _session_id()
        self.is_new = True

        # If we have a cookie, load it
        if self.key in self.cookie and self.cookie[self.key].value is not None:
            self.is_new = False
            try:
                cookie_data = self.cookie[self.key].value
                self.update(self._decrypt_data(cookie_data))
                self._path = self.get('_path', '/')
            except:
                pass

            if self.timeout is not None:
                now = time.time()
                last_accessed_time = self.get('_accessed_time', now)
                if now - last_accessed_time > self.timeout:
                    self.clear()

            self.accessed_dict = self.copy()
            self._create_cookie()

    def created(self):
        return self['_creation_time']
    created = property(created)

    def id(self):
        return self['_id']
    id = property(id)

    def _set_domain(self, domain):
        self['_domain'] = domain
        self._domain = domain

    def _get_domain(self):
        return self._domain

    domain = property(_get_domain, _set_domain)

    def _set_path(self, path):
        self['_path'] = self._path = path

    def _get_path(self):
        return self._path

    path = property(_get_path, _set_path)

    def save(self, accessed_only=False):
        """Saves the data for this session to persistent storage"""
        if accessed_only and self.is_new:
            return
        if accessed_only:
            self.clear()
            self.update(self.accessed_dict)
        self._create_cookie()

    def expire(self):
        """Delete the 'expires' attribute on this Session, if any."""

        self.pop('_expires', None)

    def _create_cookie(self):
        if '_creation_time' not in self:
            self['_creation_time'] = time.time()
        if '_id' not in self:
            self['_id'] = _session_id()
        self['_accessed_time'] = time.time()

        val = self._encrypt_data()
        if len(val) > 4064:
            raise BeakerException("Cookie value is too long to store")

        self.cookie[self.key] = val

        if '_expires' in self:
            expires = self['_expires']
        else:
            expires = None
        expires = self._set_cookie_expires(expires)
        if expires is not None:
            self['_expires'] = expires

        if '_domain' in self:
            self.cookie[self.key]['domain'] = self['_domain']
        elif self._domain:
            self.cookie[self.key]['domain'] = self._domain
        if self.secure:
            self.cookie[self.key]['secure'] = True
        self._set_cookie_http_only()

        self.cookie[self.key]['path'] = self.get('_path', '/')

        self.request['cookie_out'] = self.cookie[self.key].output(header='')
        self.request['set_cookie'] = True

    def delete(self):
        """Delete the cookie, and clear the session"""
        # Send a delete cookie request
        self._delete_cookie()
        self.clear()

    def invalidate(self):
        """Clear the contents and start a new session"""
        self.clear()
        self['_id'] = _session_id()


class SessionObject(object):
    """Session proxy/lazy creator

    This object proxies access to the actual session object, so that in
    the case that the session hasn't been used before, it will be
    setup. This avoid creating and loading the session from persistent
    storage unless its actually used during the request.

    """
    def __init__(self, environ, **params):
        self.__dict__['_params'] = params
        self.__dict__['_environ'] = environ
        self.__dict__['_sess'] = None
        self.__dict__['_headers'] = {}

    def _session(self):
        """Lazy initial creation of session object"""
        if self.__dict__['_sess'] is None:
            params = self.__dict__['_params']
            environ = self.__dict__['_environ']
            self.__dict__['_headers'] = req = {'cookie_out': None}
            req['cookie'] = environ.get('HTTP_COOKIE')
            if params.get('type') == 'cookie':
                self.__dict__['_sess'] = CookieSession(req, **params)
            else:
                self.__dict__['_sess'] = Session(req, use_cookies=True,
                                                 **params)
        return self.__dict__['_sess']

    def __getattr__(self, attr):
        return getattr(self._session(), attr)

    def __setattr__(self, attr, value):
        setattr(self._session(), attr, value)

    def __delattr__(self, name):
        self._session().__delattr__(name)

    def __getitem__(self, key):
        return self._session()[key]

    def __setitem__(self, key, value):
        self._session()[key] = value

    def __delitem__(self, key):
        self._session().__delitem__(key)

    def __repr__(self):
        return self._session().__repr__()

    def __iter__(self):
        """Only works for proxying to a dict"""
        return iter(self._session().keys())

    def __contains__(self, key):
        return key in self._session()

    def has_key(self, key):
        return key in self._session()

    def get_by_id(self, id):
        """Loads a session given a session ID"""
        params = self.__dict__['_params']
        session = Session({}, use_cookies=False, id=id, **params)
        if session.is_new:
            return None
        return session

    def save(self):
        self.__dict__['_dirty'] = True

    def delete(self):
        self.__dict__['_dirty'] = True
        self._session().delete()

    def persist(self):
        """Persist the session to the storage

        If its set to autosave, then the entire session will be saved
        regardless of if save() has been called. Otherwise, just the
        accessed time will be updated if save() was not called, or
        the session will be saved if save() was called.

        """
        if self.__dict__['_params'].get('auto'):
            self._session().save()
        else:
            if self.__dict__.get('_dirty'):
                self._session().save()
            else:
                self._session().save(accessed_only=True)

    def dirty(self):
        return self.__dict__.get('_dirty', False)

    def accessed(self):
        """Returns whether or not the session has been accessed"""
        return self.__dict__['_sess'] is not None<|MERGE_RESOLUTION|>--- conflicted
+++ resolved
@@ -1,8 +1,8 @@
 from ._compat import PY2, pickle, http_cookies, unicode_text, b64encode, b64decode
 
 import os
+import time
 from datetime import datetime, timedelta
-import time
 from beaker.crypto import hmac as HMAC, hmac_sha1 as SHA1, sha1
 from beaker import crypto, util
 from beaker.cache import clsmap
@@ -259,14 +259,8 @@
         if self.encrypt_key:
             nonce = b64encode(os.urandom(6))[:8]
             encrypt_key = crypto.generateCryptoKeys(self.encrypt_key,
-<<<<<<< HEAD
-                                                    self.validate_key + nonce.decode('ascii'),
-                                                    1)
-            data = util.pickle.dumps(session_data, 2)
-=======
                                                     self.validate_key + nonce, 1)
             data = pickle.dumps(session_data, 2)
->>>>>>> c713323f
             return nonce + b64encode(crypto.aesEncrypt(data, encrypt_key))
         else:
             data = pickle.dumps(session_data, 2)
@@ -279,12 +273,7 @@
             try:
                 nonce = session_data[:8]
                 encrypt_key = crypto.generateCryptoKeys(self.encrypt_key,
-<<<<<<< HEAD
-                                                        self.validate_key + nonce.decode('ascii'),
-                                                        1)
-=======
                                                         self.validate_key + nonce, 1)
->>>>>>> c713323f
                 payload = b64decode(session_data[8:])
                 data = crypto.aesDecrypt(payload, encrypt_key)
             except:
