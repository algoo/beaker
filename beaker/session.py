import cPickle
import Cookie
import hmac
import os
import random
import time
from datetime import datetime, timedelta
try:
    from hashlib import md5, sha1
except ImportError:
    from md5 import md5
    # NOTE: We have to use the callable with hashlib (hashlib.sha1),
    # otherwise hmac only accepts the sha module object itself
    import sha as sha1

# Check for pycryptopp encryption for AES
try:
    from pycryptopp.cipher import aes
    from beaker.crypto import generateCryptoKeys
    crypto_ok = True
except:
    crypto_ok = False

from beaker.cache import clsmap
from beaker.exceptions import BeakerException
from beaker.util import b64decode, b64encode, Set

__all__ = ['SignedCookie', 'Session']

getpid = hasattr(os, 'getpid') and os.getpid or (lambda : '')

class SignedCookie(Cookie.BaseCookie):
    """Extends python cookie to give digital signature support"""
    def __init__(self, secret, input=None):
        self.secret = secret
        Cookie.BaseCookie.__init__(self, input)
    
    def value_decode(self, val):
        val = val.strip('"')
        sig = hmac.new(self.secret, val[40:], sha1).hexdigest()
        if sig != val[:40]:
            return None, val
        else:
            return val[40:], val
    
    def value_encode(self, val):
        sig = hmac.new(self.secret, val, sha1).hexdigest()
        return str(val), ("%s%s" % (sig, val))


class Session(dict):
    """Session object that uses container package for storage"""
    def __init__(self, request, id=None, invalidate_corrupt=False,
                 use_cookies=True, type=None, data_dir=None,
                 key='beaker.session.id', timeout=None, cookie_expires=True,
                 cookie_domain=None, secret=None, secure=False,
                 namespace_class=None, **namespace_args):
        if not type:
            if data_dir:
                self.type = 'file'
            else:
                self.type = 'memory'
        else:
            self.type = type

        self.namespace_class = namespace_class or clsmap[self.type]

        self.namespace_args = namespace_args
        
        self.request = request
        self.data_dir = data_dir
        self.key = key
        self.timeout = timeout
        self.use_cookies = use_cookies
        self.cookie_expires = cookie_expires
        self.cookie_domain = cookie_domain
        self.was_invalidated = False
        self.secret = secret
        self.secure = secure
        self.id = id
        self.accessed_dict = {}
        
        if self.use_cookies:
            cookieheader = request.get('cookie', '')
            if secret:
                try:
                    self.cookie = SignedCookie(secret, input=cookieheader)
                except Cookie.CookieError:
                    self.cookie = SignedCookie(secret, input=None)
            else:
                self.cookie = Cookie.SimpleCookie(input=cookieheader)
            
            if not self.id and self.cookie.has_key(self.key):
                self.id = self.cookie[self.key].value
        
        self.is_new = self.id is None
        if self.is_new:
            self._create_id()
            self['_accessed_time'] = self['_creation_time'] = time.time()
        else:
            try:
                self.load()
            except:
                if invalidate_corrupt:
                    self.invalidate()
                else:
                    raise
        
    def _create_id(self):
        self.id = md5(
            md5("%f%s%f%s" % (time.time(), id({}), random.random(),
                              getpid())).hexdigest(), 
        ).hexdigest()
        self.is_new = True
        self.last_accessed = None
        if self.use_cookies:
            self.cookie[self.key] = self.id
            if self.cookie_domain:
                self.cookie[self.key]['domain'] = self.cookie_domain
            if self.secure:
                self.cookie[self.key]['secure'] = True
            self.cookie[self.key]['path'] = '/'
            if self.cookie_expires is not True:
                if self.cookie_expires is False:
                    expires = datetime.fromtimestamp( 0x7FFFFFFF )
                elif isinstance(self.cookie_expires, timedelta):
                    expires = datetime.today() + self.cookie_expires
                elif isinstance(self.cookie_expires, datetime):
                    expires = self.cookie_expires
                else:
                    raise ValueError("Invalid argument for cookie_expires: %s"
                                     % repr(self.cookie_expires))
                self.cookie[self.key]['expires'] = \
                    expires.strftime("%a, %d-%b-%Y %H:%M:%S GMT" )
            self.request['cookie_out'] = self.cookie[self.key].output(header='')
            self.request['set_cookie'] = False
    
    def created(self):
        return self['_creation_time']
    created = property(created)

    def _delete_cookie(self):
        self.request['set_cookie'] = True
        self.cookie[self.key] = self.id
        if self.cookie_domain:
            self.cookie[self.key]['domain'] = self.cookie_domain
        if self.secure:
            self.cookie[self.key]['secure'] = True
        self.cookie[self.key]['path'] = '/'
        expires = datetime.today().replace(year=2003)
        self.cookie[self.key]['expires'] = \
            expires.strftime("%a, %d-%b-%Y %H:%M:%S GMT" )
        self.request['cookie_out'] = self.cookie[self.key].output(header='')
        self.request['set_cookie'] = True

    def delete(self):
        """Deletes the session from the persistent storage, and sends
        an expired cookie out"""
        if self.use_cookies:
            self._delete_cookie()
        self.clear()

    def invalidate(self):
        """Invalidates this session, creates a new session id, returns
        to the is_new state"""
        self.clear()
        self.was_invalidated = True
        self._create_id()
        self.load()
    
    def load(self):
        "Loads the data from this session from persistent storage"
        self.namespace = self.namespace_class(self.id,
            data_dir=self.data_dir, digest_filenames=False,
            **self.namespace_args)
        now = time.time()
        self.request['set_cookie'] = True
        
        self.namespace.acquire_read_lock()
        timed_out = False
        try:
            self.clear()
            try:
                session_data = self.namespace['session']

                # Memcached always returns a key, its None when its not
                # present
                if session_data is None:
                    session_data = {
                        '_creation_time':now,
                        '_accessed_time':now
                    }
                    self.is_new = True
            except (KeyError, TypeError):
                session_data = {
                    '_creation_time':now,
                    '_accessed_time':now
                }
                self.is_new = True
            
<<<<<<< HEAD
            if self.timeout is not None and \
               now - session_data['_accessed_time'] > self.timeout:
                timed_out= True
=======
            if self.timeout is not None and now - session_data['_accessed_time'] > self.timeout:
                self.invalidate()
                self.last_accessed = session['_accessed_time']
>>>>>>> 4c3727ab
            else:
                if self.is_new:
                    self.last_accessed = None
                else:
                    self.last_accessed = session['_accessed_time']
                session_data['_accessed_time'] = now
                self.update(session_data)
                self.accessed_dict = session_data.copy()
        finally:
            self.namespace.release_read_lock()
        if timed_out:
            self.invalidate()
    
    def save(self, accessed_only=False):
        """Saves the data for this session to persistent storage
        
        If accessed_only is True, then only the original data loaded
        at the beginning of the request will be saved, with the updated
        last accessed time.
        
        """
        if not hasattr(self, 'namespace'):
            self.namespace = self.namespace_class(
                                    self.id, 
                                    data_dir=self.data_dir,
                                    digest_filenames=False, 
                                    **self.namespace_args)

        self.namespace.acquire_write_lock()
        try:
            if accessed_only:
                data = dict(self.accessed_dict.items())
            else:
                data = dict(self.items())
            
            # Save the data
            if not data and 'session' in self.namespace:
                del self.namespace['session']
            else:
                self.namespace['session'] = data
        finally:
            self.namespace.release_write_lock()
        if self.is_new:
            self.request['set_cookie'] = True
    
    def revert(self):
        """Revert the session to its original state from its first
        access in the request"""
        self.clear()
        self.update(self.accessed_dict)
    
    # TODO: I think both these methods should be removed.  They're from
    # the original mod_python code i was ripping off but they really
    # have no use here.
    def lock(self):
        """Locks this session against other processes/threads.  This is
        automatic when load/save is called.
        
        ***use with caution*** and always with a corresponding 'unlock'
        inside a "finally:" block, as a stray lock typically cannot be
        unlocked without shutting down the whole application.

        """
        self.namespace.acquire_write_lock()

    def unlock(self):
        """Unlocks this session against other processes/threads.  This
        is automatic when load/save is called.

        ***use with caution*** and always within a "finally:" block, as
        a stray lock typically cannot be unlocked without shutting down
        the whole application.

        """
        self.namespace.release_write_lock()

class CookieSession(Session):
    """Pure cookie-based session
    
    Options recognized when using cookie-based sessions are slightly
    more restricted than general sessions.
    
    ``key``
        The name the cookie should be set to.
    ``timeout``
        How long session data is considered valid. This is used 
        regardless of the cookie being present or not to determine
        whether session data is still valid.
    ``encrypt_key``
        The key to use for the session encryption, if not provided the
        session will not be encrypted.
    ``validate_key``
        The key used to sign the encrypted session
    ``cookie_domain``
        Domain to use for the cookie.
    ``secure``
        Whether or not the cookie should only be sent over SSL.
    
    """
    def __init__(self, request, key='beaker.session.id', timeout=None,
                 cookie_expires=True, cookie_domain=None, encrypt_key=None,
                 validate_key=None, secure=False, **kwargs):
        if not crypto_ok and encrypt_key:
            raise BeakerException("pycryptopp is not installed, can't use "
                                  "encrypted cookie-only Session.")
        
        self.request = request
        self.key = key
        self.timeout = timeout
        self.cookie_expires = cookie_expires
        self.cookie_domain = cookie_domain
        self.encrypt_key = encrypt_key
        self.validate_key = validate_key
        self.request['set_cookie'] = False
        self.secure = secure
        
        try:
            cookieheader = request['cookie']
        except KeyError:
            cookieheader = ''
        
        if validate_key is None:
            raise BeakerException("No validate_key specified for Cookie only "
                                  "Session.")
        
        try:
            self.cookie = SignedCookie(validate_key, input=cookieheader)
        except Cookie.CookieError:
            self.cookie = SignedCookie(validate_key, input=None)
        
        self['_id'] = self._make_id()
        self.is_new = True
        
        # If we have a cookie, load it
        if self.key in self.cookie and self.cookie[self.key].value is not None:
            self.is_new = False
            try:
                self.update(self._decrypt_data())
            except:
                pass
            if self.timeout is not None and time.time() - \
               self['_accessed_time'] > self.timeout:
                self.clear()
            self.accessed_dict = self.copy()
            self._create_cookie()
    
    def created(self):
        return self['_creation_time']
    created = property(created)
    
    def id(self):
        return self['_id']
    id = property(id)
    
    def _encrypt_data(self):
        """Serialize, encipher, and base64 the session dict"""
        if self.encrypt_key:
            nonce = b64encode(os.urandom(40))[:8]
            encrypt_key = generateCryptoKeys(self.encrypt_key,
                                             self.validate_key + nonce, 1)
            ctrcipher = aes.AES(encrypt_key)
            data = cPickle.dumps(self.copy(), protocol=2)
            return nonce + b64encode(ctrcipher.process(data))
        else:
            data = cPickle.dumps(self.copy(), protocol=2)
            return b64encode(data)
    
    def _decrypt_data(self):
        """Bas64, decipher, then un-serialize the data for the session
        dict"""
        if self.encrypt_key:
            nonce = self.cookie[self.key].value[:8]
            encrypt_key = generateCryptoKeys(self.encrypt_key,
                                             self.validate_key + nonce, 1)
            ctrcipher = aes.AES(encrypt_key)
            payload = b64decode(self.cookie[self.key].value[8:])
            data = ctrcipher.process(payload)
            return cPickle.loads(data)
        else:
            data = b64decode(self.cookie[self.key].value)
            return cPickle.loads(data)
    
    def _make_id(self):
        return md5(md5(
            "%f%s%f%d" % (time.time(), id({}), random.random(), getpid())
            ).hexdigest()
        ).hexdigest()
    
    def save(self, accessed_only=False):
        """Saves the data for this session to persistent storage"""
        if accessed_only and self.is_new:
            return
        if accessed_only:
            self.clear()
            self.update(self.accessed_dict)
        self._create_cookie()
    
    def expire(self):
        """Delete the 'expires' attribute on this Session, if any."""
        
        self.pop('_expires', None)
        
    def _create_cookie(self):
        if '_creation_time' not in self:
            self['_creation_time'] = time.time()
        if '_id' not in self:
            self['_id'] = self._make_id()
        self['_accessed_time'] = time.time()
        
        if self.cookie_expires is not True:
            if self.cookie_expires is False:
                expires = datetime.fromtimestamp( 0x7FFFFFFF )
            elif isinstance(self.cookie_expires, timedelta):
                expires = datetime.today() + self.cookie_expires
            elif isinstance(self.cookie_expires, datetime):
                expires = self.cookie_expires
            else:
                raise ValueError("Invalid argument for cookie_expires: %s"
                                 % repr(self.cookie_expires))
            self['_expires'] = expires
        elif '_expires' in self:
            expires = self['_expires']
        else:
            expires = None

        val = self._encrypt_data()
        if len(val) > 4064:
            raise BeakerException("Cookie value is too long to store")
        
        self.cookie[self.key] = val
        if self.cookie_domain:
            self.cookie[self.key]['domain'] = self.cookie_domain
        if self.secure:
            self.cookie[self.key]['secure'] = True
        
        self.cookie[self.key]['path'] = '/'
        
        if expires:
            self.cookie[self.key]['expires'] = \
                expires.strftime("%a, %d-%b-%Y %H:%M:%S GMT" )
        self.request['cookie_out'] = self.cookie[self.key].output(header='')
        self.request['set_cookie'] = True
    
    def delete(self):
        # Send a delete cookie request
        self._delete_cookie()
        self.clear()
    
    # Alias invalidate to delete
    invalidate = delete


class SessionObject(object):
    """Session proxy/lazy creator
    
    This object proxies access to the actual session object, so that in
    the case that the session hasn't been used before, it will be
    setup. This avoid creating and loading the session from persistent
    storage unless its actually used during the request.
    
    """
    def __init__(self, environ, **params):
        self.__dict__['_params'] = params
        self.__dict__['_environ'] = environ
        self.__dict__['_sess'] = None
        self.__dict__['_headers'] = []
    
    def _session(self):
        """Lazy initial creation of session object"""
        if self.__dict__['_sess'] is None:
            params = self.__dict__['_params']
            environ = self.__dict__['_environ']
            self.__dict__['_headers'] = req = {'cookie_out':None}
            req['cookie'] = environ.get('HTTP_COOKIE')
            if params.get('type') == 'cookie':
                self.__dict__['_sess'] = CookieSession(req, **params)
            else:
                self.__dict__['_sess'] = Session(req, use_cookies=True,
                                                 **params)
        return self.__dict__['_sess']
    
    def __getattr__(self, attr):
        return getattr(self._session(), attr)
    
    def __setattr__(self, attr, value):
        setattr(self._session(), attr, value)
    
    def __delattr__(self, name):
        self._session().__delattr__(name)
    
    def __getitem__(self, key):
        return self._session()[key]
    
    def __setitem__(self, key, value):
        self._session()[key] = value
    
    def __delitem__(self, key):
        self._session().__delitem__(key)
    
    def __repr__(self):
        return self._session().__repr__()
    
    def __iter__(self):
        """Only works for proxying to a dict"""
        return iter(self._session().keys())
    
    def __contains__(self, key):
        return self._session().has_key(key)
    
    def get_by_id(self, id):
        params = self.__dict__['_params']
        session = Session({}, use_cookies=False, id=id, **params)
        if session.is_new:
            return None
        return session
    
    def save(self):
        self.__dict__['_dirty'] = True
    
    def delete(self):
        self.__dict__['_dirty'] = True
        self._session().delete()
    
    def persist(self):
        """Persist the session to the storage
        
        If its set to autosave, then the entire session will be saved
        regardless of if save() has been called. Otherwise, just the
        accessed time will be updated if save() was not called, or
        the session will be saved if save() was called.
        
        """
        if self.__dict__['_params'].get('auto'):
            self._session().save()
        else:
            if self.__dict__.get('_dirty'):
                self._session().save()
            else:
                self._session().save(accessed_only=True)
    
    def dirty(self):
        return self.__dict__.get('_dirty', False)
    
    def accessed(self):
        return self.__dict__['_sess'] is not None<|MERGE_RESOLUTION|>--- conflicted
+++ resolved
@@ -198,20 +198,18 @@
                 }
                 self.is_new = True
             
-<<<<<<< HEAD
             if self.timeout is not None and \
                now - session_data['_accessed_time'] > self.timeout:
                 timed_out= True
-=======
-            if self.timeout is not None and now - session_data['_accessed_time'] > self.timeout:
-                self.invalidate()
-                self.last_accessed = session['_accessed_time']
->>>>>>> 4c3727ab
-            else:
+            else:
+                # Properly set the last_accessed time, which is different
+                # than the *currently* _accessed_time
                 if self.is_new:
                     self.last_accessed = None
                 else:
                     self.last_accessed = session['_accessed_time']
+                
+                # Update the current _accessed_time
                 session_data['_accessed_time'] = now
                 self.update(session_data)
                 self.accessed_dict = session_data.copy()
@@ -219,6 +217,7 @@
             self.namespace.release_read_lock()
         if timed_out:
             self.invalidate()
+            self.last_accessed = session['_accessed_time']
     
     def save(self, accessed_only=False):
         """Saves the data for this session to persistent storage
