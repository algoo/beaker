language: python
python:
  - "2.6"
  - "2.7"
  - "3.2"
  - "3.3"
  - "3.4"
install:
    - pip install -e .[testsuite]
script:
<<<<<<< HEAD
    - mkdir tests_py3
    - 2to3 -w -n -o tests_py3 tests/*.py
    - nosetests -v --where=tests --py3where=tests_py3 -d --with-coverage --cover-package=beaker
=======
    - nosetests -v -d --with-coverage --cover-package=beaker
>>>>>>> c713323f
<|MERGE_RESOLUTION|>--- conflicted
+++ resolved
@@ -8,10 +8,4 @@
 install:
     - pip install -e .[testsuite]
 script:
-<<<<<<< HEAD
-    - mkdir tests_py3
-    - 2to3 -w -n -o tests_py3 tests/*.py
-    - nosetests -v --where=tests --py3where=tests_py3 -d --with-coverage --cover-package=beaker
-=======
-    - nosetests -v -d --with-coverage --cover-package=beaker
->>>>>>> c713323f
+    - nosetests -v -d --with-coverage --cover-package=beaker