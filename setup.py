import os
import sys
import re
import inspect

from setuptools import setup, find_packages

py_version = sys.version_info[:2]
here = os.path.abspath(os.path.dirname(__file__))
v = open(os.path.join(here, 'beaker', '__init__.py'))
VERSION = re.compile(r".*__version__ = '(.*?)'", re.S).match(v.read()).group(1)
v.close()

try:
    README = open(os.path.join(here, 'README.rst')).read()
except IOError:
    README = ''


INSTALL_REQUIRES = []
if not hasattr(inspect, 'signature'):
    # On Python 2.6, 2.7 and 3.2 we need funcsigs dependency
    INSTALL_REQUIRES.append('funcsigs')


<<<<<<< HEAD
TESTS_REQUIRE = ['nose', 'Mock', 'pycrypto', 'cryptography']

if py_version == (2, 6):
    TESTS_REQUIRE.append('WebTest<2.0.24')
else:
    TESTS_REQUIRE.append('webtest')
=======
TESTS_REQUIRE = ['nose', 'webtest', 'Mock', 'pycryptodome', 'cryptography']
>>>>>>> 9ab99a13

if py_version == (3, 2):
    TESTS_REQUIRE.append('coverage < 4.0')
else:
    TESTS_REQUIRE.append('coverage')

if not sys.platform.startswith('java') and not sys.platform == 'cli':
    TESTS_REQUIRE.extend(['SQLALchemy', 'pymongo'])
    try:
        import sqlite3
    except ImportError:
        TESTS_REQUIRE.append('pysqlite')

setup(name='Beaker',
      version=VERSION,
      description="A Session and Caching library with WSGI Middleware",
      long_description=README,
      classifiers=[
      'Development Status :: 5 - Production/Stable',
      'Environment :: Web Environment',
      'Intended Audience :: Developers',
      'License :: OSI Approved :: BSD License',
      'Programming Language :: Python',
      'Programming Language :: Python :: 2.6',
      'Programming Language :: Python :: 2.7',
      'Programming Language :: Python :: 3',
      'Programming Language :: Python :: 3.2',
      'Programming Language :: Python :: 3.3',
      'Programming Language :: Python :: 3.4',
      'Programming Language :: Python :: 3.5',
      'Topic :: Internet :: WWW/HTTP :: Dynamic Content',
      'Topic :: Internet :: WWW/HTTP :: WSGI',
      'Topic :: Internet :: WWW/HTTP :: WSGI :: Middleware',
      ],
      keywords='wsgi myghty session web cache middleware',
      author='Ben Bangert, Mike Bayer, Philip Jenvey, Alessandro Molina',
      author_email='ben@groovie.org, pjenvey@groovie.org, amol@turbogears.org',
      url='https://beaker.readthedocs.io/',
      license='BSD',
      packages=find_packages(exclude=['ez_setup', 'examples', 'tests', 'tests.*']),
      zip_safe=False,
      install_requires=INSTALL_REQUIRES,
      extras_require={
          'crypto': ['pycryptopp>=0.5.12'],
          'pycrypto': ['pycrypto'],
          'pycryptodome': ['pycryptodome'],
          'cryptography': ['cryptography'],
          'testsuite': [TESTS_REQUIRE]
      },
      test_suite='nose.collector',
      tests_require=TESTS_REQUIRE,
      entry_points="""
          [paste.filter_factory]
          beaker_session = beaker.middleware:session_filter_factory

          [paste.filter_app_factory]
          beaker_session = beaker.middleware:session_filter_app_factory

          [beaker.backends]
          database = beaker.ext.database:DatabaseNamespaceManager
          memcached = beaker.ext.memcached:MemcachedNamespaceManager
          google = beaker.ext.google:GoogleNamespaceManager
          sqla = beaker.ext.sqla:SqlaNamespaceManager
      """
)<|MERGE_RESOLUTION|>--- conflicted
+++ resolved
@@ -23,16 +23,12 @@
     INSTALL_REQUIRES.append('funcsigs')
 
 
-<<<<<<< HEAD
-TESTS_REQUIRE = ['nose', 'Mock', 'pycrypto', 'cryptography']
+TESTS_REQUIRE = ['nose', 'webtest', 'Mock', 'pycryptodome', 'cryptography']
 
 if py_version == (2, 6):
     TESTS_REQUIRE.append('WebTest<2.0.24')
 else:
     TESTS_REQUIRE.append('webtest')
-=======
-TESTS_REQUIRE = ['nose', 'webtest', 'Mock', 'pycryptodome', 'cryptography']
->>>>>>> 9ab99a13
 
 if py_version == (3, 2):
     TESTS_REQUIRE.append('coverage < 4.0')
